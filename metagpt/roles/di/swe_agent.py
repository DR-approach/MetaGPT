--- conflicted
+++ resolved
@@ -38,33 +38,14 @@
     def _update_tool_execution(self):
         self.tool_execution_map.update(
             {
-<<<<<<< HEAD
-                "Terminal.run_command": self.eval_terminal_run if self.run_eval else self.terminal.run_command,
-=======
                 "Bash.run": self.terminal.run,
->>>>>>> 5687b2ce
                 "git_create_pull": git_create_pull,
             }
         )
 
-    async def eval_terminal_run(self, cmd):
-        """change command pull/push/commit to end."""
-        if any([cmd_key_word in cmd for cmd_key_word in ["pull", "push", "commit"]]):
-            # Observe that SWEAgent tries to submit the repo after fixing the bug.
-            # Set self.rc.todo to None and use git -diff to record the change.
-            logger.info("SWEAgent use cmd:{cmd}")
-            logger.info("finish current task")
-            # stop the sweagent
-            self._set_state(-1)
-            command_output = "Current test case is finished."
-        else:
-            command_output = await self.terminal.run_command(cmd)
-        return command_output
-
     async def _format_instruction(self):
         """
         Formats the instruction message for the SWE agent.
-
         Runs the "state" command in the terminal, parses its output as JSON,
         and uses it to format the `_instruction` template.
         """
@@ -75,16 +56,14 @@
     async def _act(self) -> Message:
         message = await super()._act()
         if self.run_eval:
-            await self._parse_commands_for_eval()
+            self._parse_commands_for_eval()
         return message
 
     async def _parse_commands_for_eval(self):
         """
         Handles actions based on parsed commands.
-
         Parses commands, checks for a "submit" action, and generates a patch using `git diff`.
         Stores the cleaned patch in `output_diff`. Logs any exceptions.
-
         This function is specifically added for SWE bench evaluation.
         """
         # If todo switches to None, it indicates that this is the final round of reactions, and the Swe-Agent will stop. Use git diff to store any changes made.
@@ -97,7 +76,6 @@
                 logger.info(f"Diff output: \n{clear_diff}")
                 if clear_diff:
                     self.output_diff = clear_diff
-
             except Exception as e:
                 logger.error(f"Error during submission: {e}")
 
