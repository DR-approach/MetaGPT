--- conflicted
+++ resolved
@@ -63,23 +63,9 @@
         m = json.loads(task_msg.content)
         return m.get("Task list")
 
-<<<<<<< HEAD
     async def _act_sp_precision(self, review=False) -> Set[str]:
         changed_files = set()
         src_file_repo = CONFIG.git_repo.new_file_repository(CONFIG.src_workspace)
-=======
-        logger.info(f"Done {self.get_workspace()} generating.")
-        msg = Message(
-            content=MSG_SEP.join(code_msg_all),
-            role=self.profile,
-            cause_by=self._rc.todo,
-            send_to="Edward",  # name of QaEngineer
-        )
-        return msg
-
-    async def _act_sp_precision(self) -> Message:
-        code_msg_all = []  # gather all code info, will pass to qa_engineer for tests later
->>>>>>> f2de34fd
         for todo in self.todos:
             """
             # Select essential information from the historical data to reduce the length of the prompt (summarized from human experience):
@@ -118,18 +104,11 @@
         if CONFIG.REQA_FILENAME and CONFIG.REQA_FILENAME not in changed_files:
             changed_files.add(CONFIG.REQA_FILENAME)
 
-        from metagpt.roles import QaEngineer  # Avoid circular references.
-
         msg = Message(
             content="\n".join(changed_files),
             role=self.profile,
-<<<<<<< HEAD
             cause_by=WriteCodeReview if self.use_code_review else WriteCode,
-            send_to=QaEngineer,
-=======
-            cause_by=self._rc.todo,
             send_to="Edward",  # name of QaEngineer
->>>>>>> f2de34fd
         )
         return msg
 
