--- conflicted
+++ resolved
@@ -230,10 +230,6 @@
     # requirement = "Run data analysis on sklearn Wine recognition dataset, include a plot, and train a model to predict wine class (20% as validation), and show validation accuracy"
     # requirement = "Run data analysis on sklearn Wisconsin Breast Cancer dataset, include a plot, train a model to predict targets (20% as validation), and show validation accuracy"
     # requirement = "Run EDA and visualization on this dataset, train a model to predict survival, report metrics on validation set (20%), dataset: workspace/titanic/train.csv"
-<<<<<<< HEAD
-    requirement = "This is a house price dataset, your goal is to predict the sale price of a property based on its features. The target column is SalePrice. Perform data analysis, data preprocessing, feature engineering, and modeling to predict the target. Report RMSE between the logarithm of the predicted value and the logarithm of the observed sales price on the eval data. Train data path: 'workspace/house-prices-advanced-regression-techniques/split_train.csv', eval data path: 'workspace/house-prices-advanced-regression-techniques/split_eval.csv'."
-=======
->>>>>>> f81f355f
 
     async def main(requirement: str = requirement, auto_run: bool = True):
         role = MLEngineer(goal=requirement, auto_run=auto_run)
