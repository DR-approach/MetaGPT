#!/usr/bin/env python
# -*- coding: utf-8 -*-
"""
@Time    : 2024/1/4 01:25
@Author  : alexanderwu
@File    : config2.py
"""
import os
from pathlib import Path
from typing import Dict, Iterable, List, Literal, Optional

from pydantic import BaseModel, model_validator

from metagpt.configs.browser_config import BrowserConfig
from metagpt.configs.llm_config import LLMConfig, LLMType
from metagpt.configs.mermaid_config import MermaidConfig
from metagpt.configs.redis_config import RedisConfig
from metagpt.configs.s3_config import S3Config
from metagpt.configs.search_config import SearchConfig
from metagpt.configs.workspace_config import WorkspaceConfig
from metagpt.const import CONFIG_ROOT, METAGPT_ROOT
from metagpt.utils.yaml_model import YamlModel


class CLIParams(BaseModel):
    """CLI parameters"""

    project_path: str = ""
    project_name: str = ""
    inc: bool = False
    reqa_file: str = ""
    max_auto_summarize_code: int = 0
    git_reinit: bool = False

    @model_validator(mode="after")
    def check_project_path(self):
        """Check project_path and project_name"""
        if self.project_path:
            self.inc = True
            self.project_name = self.project_name or Path(self.project_path).name
        return self


class Config(CLIParams, YamlModel):
    """Configurations for MetaGPT"""

    # Key Parameters
    llm: LLMConfig

    # Global Proxy. Will be used if llm.proxy is not set
    proxy: str = ""

    # Tool Parameters
    search: SearchConfig = SearchConfig()
    browser: BrowserConfig = BrowserConfig()
    mermaid: MermaidConfig = MermaidConfig()

    # Storage Parameters
    s3: Optional[S3Config] = None
    redis: Optional[RedisConfig] = None

    # Misc Parameters
    repair_llm_output: bool = False
    prompt_schema: Literal["json", "markdown", "raw"] = "json"
    workspace: WorkspaceConfig = WorkspaceConfig()
    enable_longterm_memory: bool = False
    code_review_k_times: int = 2

    # Will be removed in the future
    metagpt_tti_url: str = ""
    language: str = "English"
    redis_key: str = "placeholder"
<<<<<<< HEAD
    iflytek_app_id: str = ""
    iflytek_api_secret: str = ""
    iflytek_api_key: str = ""
    azure_tts_subscription_key: str = ""
    azure_tts_region: str = ""
=======
    mmdc: str = "mmdc"
    puppeteer_config: str = ""
    pyppeteer_executable_path: str = ""
    IFLYTEK_APP_ID: str = ""
    IFLYTEK_API_SECRET: str = ""
    IFLYTEK_API_KEY: str = ""
    AZURE_TTS_SUBSCRIPTION_KEY: str = ""
    AZURE_TTS_REGION: str = ""
    mermaid_engine: str = "nodejs"
    other: dict = dict()  # other dict
>>>>>>> 138bb6e6

    @classmethod
    def from_home(cls, path):
        """Load config from ~/.metagpt/config2.yaml"""
        pathname = CONFIG_ROOT / path
        if not pathname.exists():
            return None
        return Config.from_yaml_file(pathname)

    @classmethod
    def default(cls):
        """Load default config
        - Priority: env < default_config_paths
        - Inside default_config_paths, the latter one overwrites the former one
        """
        default_config_paths: List[Path] = [
            METAGPT_ROOT / "config/config2.yaml",
            CONFIG_ROOT / "config2.yaml",
        ]

        dicts = [dict(os.environ)]
        dicts += [Config.read_yaml(path) for path in default_config_paths]
        final = merge_dict(dicts)
        return Config(**final)

    @classmethod
    def from_llm_config(cls, llm_config: dict):
        """user config llm
        example:
        llm_config = {"api_type": "xxx", "api_key": "xxx", "model": "xxx"}
        gpt4 = Config.from_llm_config(llm_config)
        A = Role(name="A", profile="Democratic candidate", goal="Win the election", actions=[a1], watch=[a2], config=gpt4)
        """
        llm_config = LLMConfig.model_validate(llm_config)
        dicts = [dict(os.environ)]
        dicts += [{"llm": llm_config}]
        final = merge_dict(dicts)
        return Config(**final)

    def update_via_cli(self, project_path, project_name, inc, reqa_file, max_auto_summarize_code):
        """update config via cli"""

        # Use in the PrepareDocuments action according to Section 2.2.3.5.1 of RFC 135.
        if project_path:
            inc = True
            project_name = project_name or Path(project_path).name
        self.project_path = project_path
        self.project_name = project_name
        self.inc = inc
        self.reqa_file = reqa_file
        self.max_auto_summarize_code = max_auto_summarize_code

    def set_other(self, other: dict):
        self.other = other

    def get_other(self, key: str, default_value: str = None):
        if default_value is None:
            return self.other.get(key)
        else:
            return self.other.get(key, default_value)


    def get_openai_llm(self) -> Optional[LLMConfig]:
        """Get OpenAI LLMConfig by name. If no OpenAI, raise Exception"""
        if self.llm.api_type == LLMType.OPENAI:
            return self.llm
        return None

    def get_azure_llm(self) -> Optional[LLMConfig]:
        """Get Azure LLMConfig by name. If no Azure, raise Exception"""
        if self.llm.api_type == LLMType.AZURE:
            return self.llm
        return None


def merge_dict(dicts: Iterable[Dict]) -> Dict:
    """Merge multiple dicts into one, with the latter dict overwriting the former"""
    result = {}
    for dictionary in dicts:
        result.update(dictionary)
    return result


config = Config.default()<|MERGE_RESOLUTION|>--- conflicted
+++ resolved
@@ -70,24 +70,12 @@
     metagpt_tti_url: str = ""
     language: str = "English"
     redis_key: str = "placeholder"
-<<<<<<< HEAD
     iflytek_app_id: str = ""
     iflytek_api_secret: str = ""
     iflytek_api_key: str = ""
     azure_tts_subscription_key: str = ""
     azure_tts_region: str = ""
-=======
-    mmdc: str = "mmdc"
-    puppeteer_config: str = ""
-    pyppeteer_executable_path: str = ""
-    IFLYTEK_APP_ID: str = ""
-    IFLYTEK_API_SECRET: str = ""
-    IFLYTEK_API_KEY: str = ""
-    AZURE_TTS_SUBSCRIPTION_KEY: str = ""
-    AZURE_TTS_REGION: str = ""
-    mermaid_engine: str = "nodejs"
     other: dict = dict()  # other dict
->>>>>>> 138bb6e6
 
     @classmethod
     def from_home(cls, path):
@@ -149,7 +137,6 @@
         else:
             return self.other.get(key, default_value)
 
-
     def get_openai_llm(self) -> Optional[LLMConfig]:
         """Get OpenAI LLMConfig by name. If no OpenAI, raise Exception"""
         if self.llm.api_type == LLMType.OPENAI:
