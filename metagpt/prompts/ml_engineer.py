#!/usr/bin/env python
# -*- coding: utf-8 -*-
# @Time    : 2023/11/24 15:43
# @Author  : lidanyang
# @File    : ml_engineer
# @Desc    :
UPDATE_DATA_COLUMNS = """
# Background
Keep dataset column information updated before model train.
## Done Tasks
```python
{history_code}
```end

# Task
Update and print the dataset's column information only if the train or test data has changed. Use the following code:
```python
from metagpt.tools.functions.libs.data_preprocess import get_column_info

column_info = get_column_info(df)
print("column_info")
print(column_info)
```end

# Constraints:
- Use the DataFrame variable from 'Done Tasks' in place of df.
- Import `get_column_info` only if it's not already imported.
"""

GEN_DATA_DESC_PROMPT = """
Here is the head 5 rows of the dataset:
{data_head}

Please provide a brief one-sentence background of the dataset, and concise meaning for each column. Keep descriptions short.

Output the information in a JSON format, as shown in this example:
```json
{
    "data_desc": "Brief dataset background.",
    "column_desc": {
        "column_name1": "Abstract meaning of the first column.",
        "column_name2": "Abstract meaning of the second column.",
        ...
    }
}
```

# Constraints:
- Don't contain specific values or examples found in the data column.
"""

ASSIGN_TASK_TYPE_PROMPT = """
Please assign a task type to each task in the list below from the given categories:
{task_list}

## All Task Type:
<<<<<<< HEAD
- **feature_engineering**: Only for creating new columns for input data.
- **data_preprocess**: Only for changing value inplace.
- **model_train**: Only for training model.
- **model_evaluate**: Only for evaluating model.
- **stable_diffusion**: Related to text2image, image2image using stable diffusion model.
- **other**: Any tasks that do not fit into the previous categories, such as visualization, summarizing findings, etc.
=======
{task_type_desc}
>>>>>>> 45e2d6c5
"""

ASSIGN_TASK_TYPE_CONFIG = {
    "name": "assign_task_type",
    "description": "Assign task type to each task by order.",
    "parameters": {
        "type": "object",
        "properties": {
            "task_type": {
                "type": "array",
                "description": "List of task type. The length should as long as task list",
                "items": {
                    "type": "string",
                },
            },
        },
        "required": ["task_type"],
    },
}

TOOL_RECOMMENDATION_PROMPT = """
## User Requirement:
{current_task}

## Task
Recommend up to five tools from 'Available Tools' that can help solve the 'User Requirement'. 
This is a detailed code steps for current task. You can refer to it when recommending tools.
{code_steps}

## Available Tools:
{available_tools}

## Tool Selection and Instructions:
- Select tools most relevant to completing the 'User Requirement'.
- If you believe that no tools are suitable, indicate with an empty list.
- Only list the names of the tools, not the full schema of each tool.
- Ensure selected tools are listed in 'Available Tools'.
"""

SELECT_FUNCTION_TOOLS = {
    "name": "select_function_tools",
    "description": "For current task, select suitable tools for it.",
    "parameters": {
        "type": "object",
        "properties": {
            "recommend_tools": {
                "type": "array",
                "description": "List of tool names. Empty list if no tool is suitable.",
                "items": {
                    "type": "string",
                },
            },
        },
        "required": ["recommend_tools"],
    },
}

CODE_GENERATOR_WITH_TOOLS = {
    "name": "add_subtask_code",
    "description": "Add new code cell of current task to the end of an active Jupyter notebook.",
    "parameters": {
        "type": "object",
        "properties": {
            "code": {
                "type": "string",
                "description": "The code to be added to a new cell in jupyter.",
            },
        },
        "required": ["code"],
    },
}


PRINT_DATA_COLUMNS = {
    "name": "print_column_info",
    "description": "Print the latest column information after 'Done Tasks' code if first read or data changed.",
    "parameters": {
        "type": "object",
        "properties": {
            "is_update": {
                "type": "boolean",
                "description": "Whether need to update the column info.",
            },
            "code": {
                "type": "string",
                "description": "The code to be added to a new cell in jupyter.",
            },
        },
        "required": ["is_update", "code"],
    },
}

GENERATE_CODE_PROMPT = """
# Background
As a data scientist, you need to help user to achieve their goal [{user_requirement}] step-by-step in an continuous Jupyter notebook.

## Done Tasks
```python
{history_code}
```end

## Current Task
{current_task}

# Latest Data Info
Latest data info after previous tasks:
{column_info}

# Task
Write complete code for 'Current Task'. And avoid duplicating code from 'Done Tasks', such as repeated import of packages, reading data, etc.
Specifically, {special_prompt}

# Code Steps:
Strictly follow steps below when you writing code if it's convenient.
{code_steps}

# Output Example:
when current task is "train a lightgbm model on training data", and their are two steps in 'Code Steps', the code be like:
```python
# Step 1: check data type and convert to numeric
ojb_cols = train.select_dtypes(include='object').columns.tolist()

for col in obj_cols:
    encoder = LabelEncoder()
    train[col] = encoder.fit_transform(train[col].unique().tolist() + ['unknown'])
    test[col] = test[col].apply(lambda x: x if x in encoder.classes_ else 'unknown')
    test[col] = encoder.transform(test[col])

# Step 2: train lightgbm model
model = LGBMClassifier()
model.fit(train, y_train)
```end

# Constraints:
- Ensure the output new code is executable in the same Jupyter notebook with previous tasks code have been executed.
- The output code should contain all steps implemented in 'Code Steps'.
"""

TOOL_USAGE_PROMPT = """
# Instruction
Write complete code for 'Current Task'. And avoid duplicating code from finished tasks, such as repeated import of packages, reading data, etc.
Specifically, {special_prompt}

# Capabilities
- You can utilize pre-defined tools in any code lines from 'Available Tools' in the form of Python Class.
- You can freely combine the use of any other public packages, like sklearn, numpy, pandas, etc..

# Available Tools (can be empty):
Each Class tool is described in JSON format. When you call a tool, import the tool from `{module_name}` first.
{tool_catalog}

# Constraints:
- Ensure the output new code is executable in the same Jupyter notebook with previous tasks code have been executed.
- Always prioritize using pre-defined tools for the same functionality.
"""

ML_TOOL_USAGE_PROMPT = """
# Background
As a data scientist, you need to help user to achieve their goal [{user_requirement}] step-by-step in an continuous Jupyter notebook.

## Done Tasks
```python
{history_code}
```end

## Current Task
{current_task}

# Latest Data Info
Latest data info after previous tasks:
{column_info}

# Task
Write complete code for 'Current Task'. And avoid duplicating code from 'Done Tasks', such as repeated import of packages, reading data, etc.
Specifically, {special_prompt}

# Code Steps:
Strictly follow steps below when you writing code if it's convenient.
{code_steps}

# Capabilities
- You can utilize pre-defined tools in any code lines from 'Available Tools' in the form of Python Class.
- You can freely combine the use of any other public packages, like sklearn, numpy, pandas, etc..

# Available Tools:
Each Class tool is described in JSON format. When you call a tool, import the tool from `{module_name}` first.
{tool_catalog}

# Output Example:
when current task is "do data preprocess, like fill missing value, handle outliers, etc.", and their are two steps in 'Code Steps', the code be like:
```python
# Step 1: fill missing value
# Tools used: ['FillMissingValue']
from metagpt.tools.functions.libs.data_preprocess import FillMissingValue

train_processed = train.copy()
test_processed = test.copy()
num_cols = train_processed.select_dtypes(include='number').columns.tolist()
if 'label' in num_cols:
    num_cols.remove('label')
fill_missing_value = FillMissingValue(features=num_cols, strategy='mean')
fill_missing_value.fit(train_processed)
train_processed = fill_missing_value.transform(train_processed)
test_processed = fill_missing_value.transform(test_processed)

# Step 2: handle outliers
for col in num_cols:
    low, high = train_processed[col].quantile([0.01, 0.99])
    train_processed[col] = train_processed[col].clip(low, high)
    test_processed[col] = test_processed[col].clip(low, high)
```end

# Constraints:
- Ensure the output new code is executable in the same Jupyter notebook with previous tasks code have been executed.
- Always prioritize using pre-defined tools for the same functionality.
- Always copy the DataFrame before processing it and use the copy to process.
- The output code should contain all steps implemented correctly in 'Code Steps'.
"""
<<<<<<< HEAD
# - If 'Code Steps' contains step done in 'Done Tasks', such as reading data, don't repeat it.

DATA_PREPROCESS_PROMPT = """
The current task is about data preprocessing, please note the following:
- Monitor data types per column, applying appropriate methods.
- Ensure operations are on existing dataset columns.
- Avoid writing processed data to files.
- Avoid any change to label column, such as standardization, etc.
- Prefer alternatives to one-hot encoding for categorical data.
- Only encode or scale necessary columns to allow for potential feature-specific engineering tasks (like time_extract, binning, extraction, etc.) later.
- Each step do data preprocessing to train, must do same for test separately at the same time.
"""

FEATURE_ENGINEERING_PROMPT = """
The current task is about feature engineering. when performing it, please adhere to the following principles:
- Generate as diverse features as possible to improve the model's performance step-by-step. 
- If potential impactful features are not included in 'Code Steps', add new steps to generate them.
- Avoid creating redundant or excessively numerous features in one step.
- Exclude ID columns from feature generation and remove them.
- Each step do feature engineering to train, must do same for test separately at the same time.
- Avoid using the label column to create features, except for cat encoding.
- Use the data from previous task result if exist, do not mock or reload data yourself.
"""

MODEL_TRAIN_PROMPT = """
The current task is about training a model, please ensure high performance:
- Keep in mind that your user prioritizes results and is highly focused on model performance. So, when needed, feel free to use models of any complexity to improve effectiveness, such as lightGBM, XGBoost, CatBoost, etc.
- If non-numeric columns exist, perform label encode together with all steps.
- Use the data from previous task result directly, do not mock or reload data yourself.
- Set suitable hyperparameters for the model, make metrics as high as possible.
"""

MODEL_EVALUATE_PROMPT = """
The current task is about evaluating a model, please note the following:
- Ensure that the evaluated data is same processed as the training data. If not, remember use object in 'Done Tasks' to transform the data.
- Use trained model from previous task result directly, do not mock or reload model yourself.
"""

TASK_SPECIFIC_PROMPT = {
    "data_preprocess": DATA_PREPROCESS_PROMPT,
    "feature_engineering": FEATURE_ENGINEERING_PROMPT,
    "model_train": MODEL_TRAIN_PROMPT,
    "model_evaluate": MODEL_EVALUATE_PROMPT,
}

TASK_MODULE_MAP = {
    "data_preprocess": "metagpt.tools.functions.libs.data_preprocess",
    "feature_engineering": "metagpt.tools.functions.libs.feature_engineering",
    "udf": "metagpt.tools.functions.libs.udf",
    "stable_diffusion": "metagpt.tools.sd_engine",
}
=======
# - If 'Code Steps' contains step done in 'Done Tasks', such as reading data, don't repeat it.
>>>>>>> 45e2d6c5
<|MERGE_RESOLUTION|>--- conflicted
+++ resolved
@@ -54,16 +54,7 @@
 {task_list}
 
 ## All Task Type:
-<<<<<<< HEAD
-- **feature_engineering**: Only for creating new columns for input data.
-- **data_preprocess**: Only for changing value inplace.
-- **model_train**: Only for training model.
-- **model_evaluate**: Only for evaluating model.
-- **stable_diffusion**: Related to text2image, image2image using stable diffusion model.
-- **other**: Any tasks that do not fit into the previous categories, such as visualization, summarizing findings, etc.
-=======
 {task_type_desc}
->>>>>>> 45e2d6c5
 """
 
 ASSIGN_TASK_TYPE_CONFIG = {
@@ -282,58 +273,4 @@
 - Always copy the DataFrame before processing it and use the copy to process.
 - The output code should contain all steps implemented correctly in 'Code Steps'.
 """
-<<<<<<< HEAD
-# - If 'Code Steps' contains step done in 'Done Tasks', such as reading data, don't repeat it.
-
-DATA_PREPROCESS_PROMPT = """
-The current task is about data preprocessing, please note the following:
-- Monitor data types per column, applying appropriate methods.
-- Ensure operations are on existing dataset columns.
-- Avoid writing processed data to files.
-- Avoid any change to label column, such as standardization, etc.
-- Prefer alternatives to one-hot encoding for categorical data.
-- Only encode or scale necessary columns to allow for potential feature-specific engineering tasks (like time_extract, binning, extraction, etc.) later.
-- Each step do data preprocessing to train, must do same for test separately at the same time.
-"""
-
-FEATURE_ENGINEERING_PROMPT = """
-The current task is about feature engineering. when performing it, please adhere to the following principles:
-- Generate as diverse features as possible to improve the model's performance step-by-step. 
-- If potential impactful features are not included in 'Code Steps', add new steps to generate them.
-- Avoid creating redundant or excessively numerous features in one step.
-- Exclude ID columns from feature generation and remove them.
-- Each step do feature engineering to train, must do same for test separately at the same time.
-- Avoid using the label column to create features, except for cat encoding.
-- Use the data from previous task result if exist, do not mock or reload data yourself.
-"""
-
-MODEL_TRAIN_PROMPT = """
-The current task is about training a model, please ensure high performance:
-- Keep in mind that your user prioritizes results and is highly focused on model performance. So, when needed, feel free to use models of any complexity to improve effectiveness, such as lightGBM, XGBoost, CatBoost, etc.
-- If non-numeric columns exist, perform label encode together with all steps.
-- Use the data from previous task result directly, do not mock or reload data yourself.
-- Set suitable hyperparameters for the model, make metrics as high as possible.
-"""
-
-MODEL_EVALUATE_PROMPT = """
-The current task is about evaluating a model, please note the following:
-- Ensure that the evaluated data is same processed as the training data. If not, remember use object in 'Done Tasks' to transform the data.
-- Use trained model from previous task result directly, do not mock or reload model yourself.
-"""
-
-TASK_SPECIFIC_PROMPT = {
-    "data_preprocess": DATA_PREPROCESS_PROMPT,
-    "feature_engineering": FEATURE_ENGINEERING_PROMPT,
-    "model_train": MODEL_TRAIN_PROMPT,
-    "model_evaluate": MODEL_EVALUATE_PROMPT,
-}
-
-TASK_MODULE_MAP = {
-    "data_preprocess": "metagpt.tools.functions.libs.data_preprocess",
-    "feature_engineering": "metagpt.tools.functions.libs.feature_engineering",
-    "udf": "metagpt.tools.functions.libs.udf",
-    "stable_diffusion": "metagpt.tools.sd_engine",
-}
-=======
-# - If 'Code Steps' contains step done in 'Done Tasks', such as reading data, don't repeat it.
->>>>>>> 45e2d6c5
+# - If 'Code Steps' contains step done in 'Done Tasks', such as reading data, don't repeat it.