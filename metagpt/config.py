#!/usr/bin/env python
# -*- coding: utf-8 -*-
"""
Provide configuration, singleton
"""
import os
import openai

import yaml

from metagpt.const import PROJECT_ROOT
from metagpt.logs import logger
from metagpt.utils.singleton import Singleton
from metagpt.tools import SearchEngineType, WebBrowserEngineType


class NotConfiguredException(Exception):
    """Exception raised for errors in the configuration.

    Attributes:
        message -- explanation of the error
    """

    def __init__(self, message="The required configuration is not set"):
        self.message = message
        super().__init__(self.message)


class Config(metaclass=Singleton):
    """
    Regular usage method:
    config = Config("config.yaml")
    secret_key = config.get("MY_SECRET_KEY")
    print("Secret key:", secret_key)
    """

    _instance = None
    key_yaml_file = PROJECT_ROOT / "config/key.yaml"
    default_yaml_file = PROJECT_ROOT / "config/config.yaml"

    def __init__(self, yaml_file=default_yaml_file):
        self._configs = {}
        self._init_with_config_files_and_env(self._configs, yaml_file)
        logger.info("Config loading done.")
        self.global_proxy = self._get("GLOBAL_PROXY")
        self.openai_api_key = self._get("OPENAI_API_KEY")
        if not self.openai_api_key or "YOUR_API_KEY" == self.openai_api_key:
            raise NotConfiguredException("Set OPENAI_API_KEY first")

        self.openai_api_base = self._get("OPENAI_API_BASE")
        if not self.openai_api_base or "YOUR_API_BASE" == self.openai_api_base:
            openai_proxy = self._get("OPENAI_PROXY") or self.global_proxy
            if openai_proxy:
                openai.proxy = openai_proxy
            else:
                logger.info("Set OPENAI_API_BASE in case of network issues")
        self.openai_api_type = self._get("OPENAI_API_TYPE")
        self.openai_api_version = self._get("OPENAI_API_VERSION")
        self.openai_api_rpm = self._get("RPM", 3)
        self.openai_api_model = self._get("OPENAI_API_MODEL", "gpt-4")
        self.max_tokens_rsp = self._get("MAX_TOKENS", 2048)
        self.deployment_id = self._get("DEPLOYMENT_ID")

        self.claude_api_key = self._get('Anthropic_API_KEY')
        self.serpapi_api_key = self._get("SERPAPI_API_KEY")
        self.serper_api_key = self._get("SERPER_API_KEY")
        self.google_api_key = self._get("GOOGLE_API_KEY")
        self.google_cse_id = self._get("GOOGLE_CSE_ID")
        self.search_engine = self._get("SEARCH_ENGINE", SearchEngineType.SERPAPI_GOOGLE)
 
        self.web_browser_engine = WebBrowserEngineType(self._get("WEB_BROWSER_ENGINE", "playwright"))
        self.playwright_browser_type = self._get("PLAYWRIGHT_BROWSER_TYPE", "chromium")
        self.selenium_browser_type = self._get("SELENIUM_BROWSER_TYPE", "chrome")
      
        self.long_term_memory = self._get('LONG_TERM_MEMORY', False)
        if self.long_term_memory:
            logger.warning("LONG_TERM_MEMORY is True")
        self.max_budget = self._get("MAX_BUDGET", 10.0)
        self.total_cost = 0.0
        self.puppeteer_config = self._get("PUPPETEER_CONFIG","")
        self.mmdc = self._get("MMDC","mmdc")
<<<<<<< HEAD
=======
        self.update_costs = self._get("UPDATE_COSTS",True)
        self.calc_usage = self._get("CALC_USAGE",True)

        
>>>>>>> 858b8ac4

    def _init_with_config_files_and_env(self, configs: dict, yaml_file):
        """Load from config/key.yaml, config/config.yaml, and env in decreasing order of priority"""
        configs.update(os.environ)

        for _yaml_file in [yaml_file, self.key_yaml_file]:
            if not _yaml_file.exists():
                continue

            # Load local YAML file
            with open(_yaml_file, "r", encoding="utf-8") as file:
                yaml_data = yaml.safe_load(file)
                if not yaml_data:
                    continue
                os.environ.update({k: v for k, v in yaml_data.items() if isinstance(v, str)})
                configs.update(yaml_data)

    def _get(self, *args, **kwargs):
        return self._configs.get(*args, **kwargs)

    def get(self, key, *args, **kwargs):
        """Search for a value in config/key.yaml, config/config.yaml, and env; raise an error if not found"""
        value = self._get(key, *args, **kwargs)
        if value is None:
            raise ValueError(f"Key '{key}' not found in environment variables or in the YAML file")
        return value


CONFIG = Config()<|MERGE_RESOLUTION|>--- conflicted
+++ resolved
@@ -30,7 +30,7 @@
     """
     Regular usage method:
     config = Config("config.yaml")
-    secret_key = config.get("MY_SECRET_KEY")
+    secret_key = config.get_key("MY_SECRET_KEY")
     print("Secret key:", secret_key)
     """
 
@@ -79,13 +79,9 @@
         self.total_cost = 0.0
         self.puppeteer_config = self._get("PUPPETEER_CONFIG","")
         self.mmdc = self._get("MMDC","mmdc")
-<<<<<<< HEAD
-=======
         self.update_costs = self._get("UPDATE_COSTS",True)
         self.calc_usage = self._get("CALC_USAGE",True)
 
-        
->>>>>>> 858b8ac4
 
     def _init_with_config_files_and_env(self, configs: dict, yaml_file):
         """Load from config/key.yaml, config/config.yaml, and env in decreasing order of priority"""
