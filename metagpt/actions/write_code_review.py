--- conflicted
+++ resolved
@@ -163,13 +163,8 @@
             len1 = len(iterative_code) if iterative_code else 0
             len2 = len(self.context.code_doc.content) if self.context.code_doc.content else 0
             logger.info(
-<<<<<<< HEAD
-                f"Code review and rewrite {self.i_context.code_doc.filename}: {i + 1}/{k} | {len(iterative_code)=}, "
-                f"{len(self.i_context.code_doc.content)=}"
-=======
-                f"Code review and rewrite {self.context.code_doc.filename}: {i + 1}/{k} | len(iterative_code)={len1}, "
-                f"len(self.context.code_doc.content)={len2}"
->>>>>>> 1f7567e3
+                f"Code review and rewrite {self.i_context.code_doc.filename}: {i + 1}/{k} | len(iterative_code)={len1}, "
+                f"len(self.i_context.code_doc.content)={len2}"
             )
             result, rewrited_code = await self.write_code_review_and_rewrite(
                 context_prompt, cr_prompt, self.i_context.code_doc.filename
