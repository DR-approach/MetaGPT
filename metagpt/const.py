#!/usr/bin/env python
# -*- coding: utf-8 -*-
"""
@Time    : 2023/5/1 11:59
@Author  : alexanderwu
<<<<<<< HEAD
@File    : const.py
@Modified By: mashenquan, 2023-11-1. According to Section 2.2.1 and 2.2.2 of RFC 116, added key definitions for
        common properties in the Message.
@Modified By: mashenquan, 2023-11-27. Defines file repository paths according to Section 2.2.3.4 of RFC 135.
@Modified By: mashenquan, 2023/12/5. Add directories for code summarization..
"""
import contextvars
import os
=======
@File    : const.py'
@Modified By: mashenquan, 2023/8/28. Add 'OPTIONS', 'DEFAULT_LANGUAGE', 'DEFAULT_MAX_TOKENS'...
"""
import contextvars
>>>>>>> 2e19f79f
from pathlib import Path

from loguru import logger

<<<<<<< HEAD
import metagpt

OPTIONS = contextvars.ContextVar("OPTIONS")


def get_metagpt_package_root():
    """Get the root directory of the installed package."""
    package_root = Path(metagpt.__file__).parent.parent
    logger.info(f"Package root set to {str(package_root)}")
    return package_root


def get_metagpt_root():
    """Get the project root directory."""
    # Check if a project root is specified in the environment variable
    project_root_env = os.getenv("METAGPT_PROJECT_ROOT")
    if project_root_env:
        project_root = Path(project_root_env)
        logger.info(f"PROJECT_ROOT set from environment variable to {str(project_root)}")
    else:
        # Fallback to package root if no environment variable is set
        project_root = get_metagpt_package_root()
    return project_root


# METAGPT PROJECT ROOT AND VARS

METAGPT_ROOT = get_metagpt_root()
DEFAULT_WORKSPACE_ROOT = METAGPT_ROOT / "workspace"

DATA_PATH = METAGPT_ROOT / "data"
RESEARCH_PATH = DATA_PATH / "research"
TUTORIAL_PATH = DATA_PATH / "tutorial_docx"
INVOICE_OCR_TABLE_PATH = DATA_PATH / "invoice_table"
UT_PATH = DATA_PATH / "ut"
SWAGGER_PATH = UT_PATH / "files/api/"
UT_PY_PATH = UT_PATH / "files/ut/"
API_QUESTIONS_PATH = UT_PATH / "files/question/"

TMP = METAGPT_ROOT / "tmp"

SOURCE_ROOT = METAGPT_ROOT / "metagpt"
PROMPT_PATH = SOURCE_ROOT / "prompts"
SKILL_DIRECTORY = SOURCE_ROOT / "skills"


# REAL CONSTS

MEM_TTL = 24 * 30 * 3600


MESSAGE_ROUTE_FROM = "sent_from"
MESSAGE_ROUTE_TO = "send_to"
MESSAGE_ROUTE_CAUSE_BY = "cause_by"
MESSAGE_META_ROLE = "role"
MESSAGE_ROUTE_TO_ALL = "<all>"
MESSAGE_ROUTE_TO_NONE = "<none>"

REQUIREMENT_FILENAME = "requirement.txt"
BUGFIX_FILENAME = "bugfix.txt"
PACKAGE_REQUIREMENTS_FILENAME = "requirements.txt"

DOCS_FILE_REPO = "docs"
PRDS_FILE_REPO = "docs/prds"
SYSTEM_DESIGN_FILE_REPO = "docs/system_design"
TASK_FILE_REPO = "docs/tasks"
COMPETITIVE_ANALYSIS_FILE_REPO = "resources/competitive_analysis"
DATA_API_DESIGN_FILE_REPO = "resources/data_api_design"
SEQ_FLOW_FILE_REPO = "resources/seq_flow"
SYSTEM_DESIGN_PDF_FILE_REPO = "resources/system_design"
PRD_PDF_FILE_REPO = "resources/prd"
TASK_PDF_FILE_REPO = "resources/api_spec_and_tasks"
TEST_CODES_FILE_REPO = "tests"
TEST_OUTPUTS_FILE_REPO = "test_outputs"
CODE_SUMMARIES_FILE_REPO = "docs/code_summaries"
CODE_SUMMARIES_PDF_FILE_REPO = "resources/code_summaries"

YAPI_URL = "http://yapi.deepwisdomai.com/"
=======
def get_project_root():
    """逐级向上寻找项目根目录"""
    current_path = Path.cwd()
    while True:
        if (
            (current_path / ".git").exists()
            or (current_path / ".project_root").exists()
            or (current_path / ".gitignore").exists()
        ):
            return current_path
        parent_path = current_path.parent
        if parent_path == current_path:
            raise Exception("Project root not found.")
        current_path = parent_path


PROJECT_ROOT = get_project_root()
DATA_PATH = PROJECT_ROOT / "data"
WORKSPACE_ROOT = PROJECT_ROOT / "workspace"
PROMPT_PATH = PROJECT_ROOT / "metagpt/prompts"
UT_PATH = PROJECT_ROOT / "data/ut"
SWAGGER_PATH = UT_PATH / "files/api/"
UT_PY_PATH = UT_PATH / "files/ut/"
API_QUESTIONS_PATH = UT_PATH / "files/question/"
YAPI_URL = "http://yapi.deepwisdomai.com/"
TMP = PROJECT_ROOT / "tmp"
RESEARCH_PATH = DATA_PATH / "research"

MEM_TTL = 24 * 30 * 3600

OPTIONS = contextvars.ContextVar("OPTIONS")
DEFAULT_LANGUAGE = "English"
DEFAULT_MAX_TOKENS = 1500
COMMAND_TOKENS = 500
BRAIN_MEMORY = "BRAIN_MEMORY"
SKILL_PATH = "SKILL_PATH"
SERPER_API_KEY = "SERPER_API_KEY"


# format
BASE64_FORMAT = "base64"

# REDIS
REDIS_KEY = "REDIS_KEY"
>>>>>>> 2e19f79f
<|MERGE_RESOLUTION|>--- conflicted
+++ resolved
@@ -3,7 +3,6 @@
 """
 @Time    : 2023/5/1 11:59
 @Author  : alexanderwu
-<<<<<<< HEAD
 @File    : const.py
 @Modified By: mashenquan, 2023-11-1. According to Section 2.2.1 and 2.2.2 of RFC 116, added key definitions for
         common properties in the Message.
@@ -12,17 +11,8 @@
 """
 import contextvars
 import os
-=======
-@File    : const.py'
-@Modified By: mashenquan, 2023/8/28. Add 'OPTIONS', 'DEFAULT_LANGUAGE', 'DEFAULT_MAX_TOKENS'...
-"""
-import contextvars
->>>>>>> 2e19f79f
 from pathlib import Path
-
 from loguru import logger
-
-<<<<<<< HEAD
 import metagpt
 
 OPTIONS = contextvars.ContextVar("OPTIONS")
@@ -50,7 +40,7 @@
 
 # METAGPT PROJECT ROOT AND VARS
 
-METAGPT_ROOT = get_metagpt_root()
+METAGPT_ROOT = get_metagpt_root()  # Dependent on METAGPT_PROJECT_ROOT
 DEFAULT_WORKSPACE_ROOT = METAGPT_ROOT / "workspace"
 
 DATA_PATH = METAGPT_ROOT / "data"
@@ -101,38 +91,7 @@
 CODE_SUMMARIES_PDF_FILE_REPO = "resources/code_summaries"
 
 YAPI_URL = "http://yapi.deepwisdomai.com/"
-=======
-def get_project_root():
-    """逐级向上寻找项目根目录"""
-    current_path = Path.cwd()
-    while True:
-        if (
-            (current_path / ".git").exists()
-            or (current_path / ".project_root").exists()
-            or (current_path / ".gitignore").exists()
-        ):
-            return current_path
-        parent_path = current_path.parent
-        if parent_path == current_path:
-            raise Exception("Project root not found.")
-        current_path = parent_path
 
-
-PROJECT_ROOT = get_project_root()
-DATA_PATH = PROJECT_ROOT / "data"
-WORKSPACE_ROOT = PROJECT_ROOT / "workspace"
-PROMPT_PATH = PROJECT_ROOT / "metagpt/prompts"
-UT_PATH = PROJECT_ROOT / "data/ut"
-SWAGGER_PATH = UT_PATH / "files/api/"
-UT_PY_PATH = UT_PATH / "files/ut/"
-API_QUESTIONS_PATH = UT_PATH / "files/question/"
-YAPI_URL = "http://yapi.deepwisdomai.com/"
-TMP = PROJECT_ROOT / "tmp"
-RESEARCH_PATH = DATA_PATH / "research"
-
-MEM_TTL = 24 * 30 * 3600
-
-OPTIONS = contextvars.ContextVar("OPTIONS")
 DEFAULT_LANGUAGE = "English"
 DEFAULT_MAX_TOKENS = 1500
 COMMAND_TOKENS = 500
@@ -146,4 +105,3 @@
 
 # REDIS
 REDIS_KEY = "REDIS_KEY"
->>>>>>> 2e19f79f
