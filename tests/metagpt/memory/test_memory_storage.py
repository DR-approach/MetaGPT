#!/usr/bin/env python
# -*- coding: utf-8 -*-
"""
@Desc   : the unittests of metagpt/memory/memory_storage.py
"""

import shutil
from pathlib import Path
from typing import List

import pytest

from metagpt.actions import UserRequirement, WritePRD
from metagpt.actions.action_node import ActionNode
from metagpt.const import DATA_PATH
from metagpt.memory.memory_storage import MemoryStorage
from metagpt.schema import Message
from tests.metagpt.memory.mock_text_embed import (
    mock_openai_aembed_document,
    mock_openai_embed_document,
    mock_openai_embed_documents,
    text_embed_arr,
)


@pytest.mark.asyncio
async def test_idea_message(mocker):
    mocker.patch("llama_index.embeddings.openai.base.OpenAIEmbedding._get_text_embeddings", mock_openai_embed_documents)
    mocker.patch("llama_index.embeddings.openai.base.OpenAIEmbedding._get_text_embedding", mock_openai_embed_document)
    mocker.patch(
        "llama_index.embeddings.openai.base.OpenAIEmbedding._aget_query_embedding", mock_openai_aembed_document
    )

    idea = text_embed_arr[0].get("text", "Write a cli snake game")
    role_id = "UTUser1(Product Manager)"
    message = Message(role="User", content=idea, cause_by=UserRequirement)

    shutil.rmtree(Path(DATA_PATH / f"role_mem/{role_id}/"), ignore_errors=True)

    memory_storage: MemoryStorage = MemoryStorage()
    memory_storage.recover_memory(role_id)

    memory_storage.add(message)
    assert memory_storage.is_initialized is True

    sim_idea = text_embed_arr[1].get("text", "Write a game of cli snake")
    sim_message = Message(role="User", content=sim_idea, cause_by=UserRequirement)
    new_messages = await memory_storage.search_similar(sim_message)
    assert len(new_messages) == 1  # similar, return []

    new_idea = text_embed_arr[2].get("text", "Write a 2048 web game")
    new_message = Message(role="User", content=new_idea, cause_by=UserRequirement)
    new_messages = await memory_storage.search_similar(new_message)
    assert len(new_messages) == 0

    memory_storage.clean()
    assert memory_storage.is_initialized is False


@pytest.mark.asyncio
async def test_actionout_message(mocker):
    mocker.patch("llama_index.embeddings.openai.base.OpenAIEmbedding._get_text_embeddings", mock_openai_embed_documents)
    mocker.patch("llama_index.embeddings.openai.base.OpenAIEmbedding._get_text_embedding", mock_openai_embed_document)
<<<<<<< HEAD
<<<<<<< HEAD
    mocker.patch("llama_index.embeddings.openai.base.OpenAIEmbedding._aget_query_embedding", mock_openai_aembed_document)
=======
    mocker.patch(
        "llama_index.embeddings.openai.base.OpenAIEmbedding._aget_query_embedding", mock_openai_aembed_document
    )
>>>>>>> c2a280d7 (fix)
=======
    mocker.patch(
        "llama_index.embeddings.openai.base.OpenAIEmbedding._aget_query_embedding", mock_openai_aembed_document
    )
>>>>>>> e56b9e46

    out_mapping = {"field1": (str, ...), "field2": (List[str], ...)}
    out_data = {"field1": "field1 value", "field2": ["field2 value1", "field2 value2"]}
    ic_obj = ActionNode.create_model_class("prd", out_mapping)

    role_id = "UTUser2(Architect)"
    content = text_embed_arr[4].get(
        "text", "The user has requested the creation of a command-line interface (CLI) snake game"
    )
    message = Message(
        content=content, instruct_content=ic_obj(**out_data), role="user", cause_by=WritePRD
    )  # WritePRD as test action

    shutil.rmtree(Path(DATA_PATH / f"role_mem/{role_id}/"), ignore_errors=True)

    memory_storage: MemoryStorage = MemoryStorage()
    memory_storage.recover_memory(role_id)

    memory_storage.add(message)
    assert memory_storage.is_initialized is True

    sim_conent = text_embed_arr[5].get("text", "The request is command-line interface (CLI) snake game")
    sim_message = Message(content=sim_conent, instruct_content=ic_obj(**out_data), role="user", cause_by=WritePRD)
    new_messages = await memory_storage.search_similar(sim_message)
    assert len(new_messages) == 1  # similar, return []

    new_conent = text_embed_arr[6].get(
        "text", "Incorporate basic features of a snake game such as scoring and increasing difficulty"
    )
    new_message = Message(content=new_conent, instruct_content=ic_obj(**out_data), role="user", cause_by=WritePRD)
    new_messages = await memory_storage.search_similar(new_message)
    assert len(new_messages) == 0

    memory_storage.clean()
    assert memory_storage.is_initialized is False<|MERGE_RESOLUTION|>--- conflicted
+++ resolved
@@ -61,19 +61,9 @@
 async def test_actionout_message(mocker):
     mocker.patch("llama_index.embeddings.openai.base.OpenAIEmbedding._get_text_embeddings", mock_openai_embed_documents)
     mocker.patch("llama_index.embeddings.openai.base.OpenAIEmbedding._get_text_embedding", mock_openai_embed_document)
-<<<<<<< HEAD
-<<<<<<< HEAD
-    mocker.patch("llama_index.embeddings.openai.base.OpenAIEmbedding._aget_query_embedding", mock_openai_aembed_document)
-=======
     mocker.patch(
         "llama_index.embeddings.openai.base.OpenAIEmbedding._aget_query_embedding", mock_openai_aembed_document
     )
->>>>>>> c2a280d7 (fix)
-=======
-    mocker.patch(
-        "llama_index.embeddings.openai.base.OpenAIEmbedding._aget_query_embedding", mock_openai_aembed_document
-    )
->>>>>>> e56b9e46
 
     out_mapping = {"field1": (str, ...), "field2": (List[str], ...)}
     out_data = {"field1": "field1 value", "field2": ["field2 value1", "field2 value2"]}
