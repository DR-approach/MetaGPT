--- conflicted
+++ resolved
@@ -13,15 +13,11 @@
 import pytest
 from pydantic import BaseModel
 
-<<<<<<< HEAD
 from metagpt.actions import RunCode
-from metagpt.const import get_project_root
+from metagpt.const import get_metagpt_root
 from metagpt.roles.tutorial_assistant import TutorialAssistant
 from metagpt.schema import Message
 from metagpt.utils.common import any_to_str, any_to_str_set
-=======
-from metagpt.const import get_metagpt_root
->>>>>>> 5b5d6d92
 
 
 class TestGetProjectRoot:
@@ -31,19 +27,13 @@
         os.chdir(abs_root)
 
     def test_get_project_root(self):
-<<<<<<< HEAD
-        project_root = get_project_root()
-        assert project_root.name == "MetaGPT"
-=======
         project_root = get_metagpt_root()
-        assert project_root.name == 'metagpt'
->>>>>>> 5b5d6d92
+        assert project_root.name == "metagpt"
 
     def test_get_root_exception(self):
         with pytest.raises(Exception) as exc_info:
             self.change_etc_dir()
-<<<<<<< HEAD
-            get_project_root()
+            get_metagpt_root()
         assert str(exc_info.value) == "Project root not found."
 
     def test_any_to_str(self):
@@ -89,8 +79,4 @@
 
 
 if __name__ == "__main__":
-    pytest.main([__file__, "-s"])
-=======
-            get_metagpt_root()
-        assert str(exc_info.value) == "Project root not found."
->>>>>>> 5b5d6d92
+    pytest.main([__file__, "-s"])